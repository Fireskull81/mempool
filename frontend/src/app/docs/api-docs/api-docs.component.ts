import { Component, OnInit, Input, QueryList, AfterViewInit, ViewChildren } from '@angular/core';
import { Env, StateService } from '../../services/state.service';
import { Observable, merge, of, Subject, Subscription } from 'rxjs';
import { tap, takeUntil } from 'rxjs/operators';
import { ActivatedRoute } from "@angular/router";
import { faqData, restApiDocsData, wsApiDocsData } from './api-docs-data';
import { FaqTemplateDirective } from '../faq-template/faq-template.component';

@Component({
  selector: 'app-api-docs',
  templateUrl: './api-docs.component.html',
  styleUrls: ['./api-docs.component.scss']
})
export class ApiDocsComponent implements OnInit, AfterViewInit {
  private destroy$: Subject<any> = new Subject<any>();
  plainHostname = document.location.hostname;
  electrsPort = 0;
  hostname = document.location.hostname;
  network$: Observable<string>;
  active = 0;
  env: Env;
  code: any;
  baseNetworkUrl = '';
  @Input() whichTab: string;
  desktopDocsNavPosition = "relative";
  faq: any[];
  restDocs: any[];
  wsDocs: any;
  screenWidth: number;
  officialMempoolInstance: boolean;
  auditEnabled: boolean;
  mobileViewport: boolean = false;
<<<<<<< HEAD
  showMobileEnterpriseUpsell: boolean = true;
=======
  timeLtrSubscription: Subscription;
  timeLtr: boolean = this.stateService.timeLtr.value;
>>>>>>> cef80a36

  @ViewChildren(FaqTemplateDirective) faqTemplates: QueryList<FaqTemplateDirective>;
  dict = {};

  constructor(
    private stateService: StateService,
    private route: ActivatedRoute,
  ) { }

  ngAfterContentChecked() {
    if (this.faqTemplates) {
      this.faqTemplates.forEach((x) => this.dict[x.type] = x.template);
    }
    this.desktopDocsNavPosition = ( window.pageYOffset > 115 ) ? "fixed" : "relative";
    this.mobileViewport = window.innerWidth <= 992;
  }

  ngAfterViewInit() {
    const that = this;
    setTimeout( () => {
      if( this.route.snapshot.fragment ) {
        this.openEndpointContainer( this.route.snapshot.fragment );
        if (document.getElementById( this.route.snapshot.fragment )) {
          document.getElementById( this.route.snapshot.fragment ).scrollIntoView();
        }
      }
      window.addEventListener('scroll', that.onDocScroll, { passive: true });
    }, 1 );
  }

  ngOnInit(): void {
    this.env = this.stateService.env;
    this.officialMempoolInstance = this.env.OFFICIAL_MEMPOOL_SPACE;
    this.auditEnabled = this.env.AUDIT;
    this.network$ = merge(of(''), this.stateService.networkChanged$).pipe(
      tap((network: string) => {
        if (this.env.BASE_MODULE === 'mempool' && network !== '') {
          this.baseNetworkUrl = `/${network}`;
        } else if (this.env.BASE_MODULE === 'liquid') {
          if (!['', 'liquid'].includes(network)) {
            this.baseNetworkUrl = `/${network}`;
          }
        }
        return network;
      })
    );

    if (document.location.port !== '') {
      this.hostname = `${this.hostname}:${document.location.port}`;
    }

    this.hostname = `${document.location.protocol}//${this.hostname}`;

    this.faq = faqData;
    this.restDocs = restApiDocsData;
    this.wsDocs = wsApiDocsData;

    this.network$.pipe(takeUntil(this.destroy$)).subscribe((network) => {
      this.active = (network === 'liquid' || network === 'liquidtestnet') ? 2 : 0;
      switch( network ) {
        case "":
          this.electrsPort = 50002; break;
        case "mainnet":
          this.electrsPort = 50002; break;
        case "testnet":
          this.electrsPort = 60002; break;
        case "signet":
          this.electrsPort = 60602; break;
        case "liquid":
          this.electrsPort = 51002; break;
        case "liquidtestnet":
          this.electrsPort = 51302; break;
      }
    });

    this.timeLtrSubscription = this.stateService.timeLtr.subscribe((ltr) => {
      this.timeLtr = !!ltr;
    });
  }

  ngOnDestroy(): void {
    this.destroy$.next(true);
    this.destroy$.complete();
    window.removeEventListener('scroll', this.onDocScroll);
    this.timeLtrSubscription.unsubscribe();
  }

  onDocScroll() {
    this.desktopDocsNavPosition = ( window.pageYOffset > 115 ) ? "fixed" : "relative";
  }

  anchorLinkClick( event: any ) {
    let targetId = "";
    if( event.target.nodeName === "A" ) {
      targetId = event.target.hash.substring(1);
    } else {
      let element = event.target;
      while( element.nodeName !== "A" ) {
        element = element.parentElement;
      }
      targetId = element.hash.substring(1);
    }
    if( this.route.snapshot.fragment === targetId && document.getElementById( targetId )) {
      document.getElementById( targetId ).scrollIntoView();
    }
    this.openEndpointContainer( targetId );
  }

  openEndpointContainer( targetId ) {
    let tabHeaderHeight = 0;
    if (document.getElementById( targetId + "-tab-header" )) {
      tabHeaderHeight = document.getElementById( targetId + "-tab-header" ).scrollHeight;
    }
    if( ( window.innerWidth <= 992 ) && ( ( this.whichTab === 'rest' ) || ( this.whichTab === 'faq' ) ) && targetId ) {
      const endpointContainerEl = document.querySelector<HTMLElement>( "#" + targetId );
      const endpointContentEl = document.querySelector<HTMLElement>( "#" + targetId + " .endpoint-content" );
      const endPointContentElHeight = endpointContentEl.clientHeight;

      if( endpointContentEl.classList.contains( "open" ) ) {
        endpointContainerEl.style.height = "auto";
        endpointContentEl.style.top = "-10000px";
        endpointContentEl.style.opacity = "0";
        endpointContentEl.classList.remove( "open" );
      } else {
        endpointContainerEl.style.height = endPointContentElHeight + tabHeaderHeight + 28 + "px";
        endpointContentEl.style.top = tabHeaderHeight + 28 + "px";
        endpointContentEl.style.opacity = "1";
        endpointContentEl.classList.add( "open" );
      }
    }
  }

  wrapUrl(network: string, code: any, websocket: boolean = false) {

    let curlResponse = [];
    if (['', 'mainnet'].includes(network)){
      curlResponse = code.codeSampleMainnet.curl;
    }
    if (network === 'testnet') {
      curlResponse = code.codeSampleTestnet.curl;
    }
    if (network === 'signet') {
      curlResponse = code.codeSampleSignet.curl;
    }
    if (network === 'liquid') {
      curlResponse = code.codeSampleLiquid.curl;
    }
    if (network === 'liquidtestnet') {
      curlResponse = code.codeSampleLiquidTestnet.curl;
    }
    if (network === 'bisq') {
      curlResponse = code.codeSampleBisq.curl;
    }

    let curlNetwork = '';
    if (this.env.BASE_MODULE === 'mempool') {
      if (!['', 'mainnet'].includes(network)) {
        curlNetwork = `/${network}`;
      }
    } else if (this.env.BASE_MODULE === 'liquid') {
      if (!['', 'liquid'].includes(network)) {
        curlNetwork = `/${network}`;
      }
    }

    let text = code.codeTemplate.curl;
    for (let index = 0; index < curlResponse.length; index++) {
      const curlText = curlResponse[index];
      const indexNumber = index + 1;
      text = text.replace('%{' + indexNumber + '}', curlText);
    }

    if (websocket) {
      const wsHostname = this.hostname.replace('https://', 'wss://');
      wsHostname.replace('http://', 'ws://');
      return `${wsHostname}${curlNetwork}${text}`;
    }
    return `${this.hostname}${curlNetwork}${text}`;
  }

}
<|MERGE_RESOLUTION|>--- conflicted
+++ resolved
@@ -30,12 +30,9 @@
   officialMempoolInstance: boolean;
   auditEnabled: boolean;
   mobileViewport: boolean = false;
-<<<<<<< HEAD
   showMobileEnterpriseUpsell: boolean = true;
-=======
   timeLtrSubscription: Subscription;
   timeLtr: boolean = this.stateService.timeLtr.value;
->>>>>>> cef80a36
 
   @ViewChildren(FaqTemplateDirective) faqTemplates: QueryList<FaqTemplateDirective>;
   dict = {};
