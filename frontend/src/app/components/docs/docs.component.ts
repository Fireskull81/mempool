--- conflicted
+++ resolved
@@ -32,12 +32,9 @@
     }
 
     this.env = this.stateService.env;
-<<<<<<< HEAD
     this.showWebSocketTab = ( ! ( ( this.stateService.network === "bisq" ) || ( this.stateService.network === "liquidtestnet" ) ) );
     this.showFaqTab = ( this.env.BASE_MODULE === 'mempool' ) ? true : false;
-=======
-    this.showWebSocketTab = ( ! ( ( this.env.BASE_MODULE === "bisq" ) || ( this.stateService.network === "bisq" ) || ( this.stateService.network === "liquidtestnet" ) ) );
->>>>>>> cb894221
+    
     document.querySelector<HTMLElement>( "html" ).style.scrollBehavior = "smooth";
   }
 
