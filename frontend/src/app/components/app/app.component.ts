--- conflicted
+++ resolved
@@ -1,9 +1,5 @@
-<<<<<<< HEAD
-import { Component, HostListener, OnInit } from '@angular/core';
 import { Location } from '@angular/common';
-=======
 import { Component, HostListener, OnInit, Inject, LOCALE_ID, HostBinding } from '@angular/core';
->>>>>>> ae886e14
 import { Router, NavigationEnd } from '@angular/router';
 import { WebsocketService } from '../../services/websocket.service';
 import { StateService } from 'src/app/services/state.service';
@@ -20,10 +16,7 @@
     public router: Router,
     private websocketService: WebsocketService,
     private stateService: StateService,
-<<<<<<< HEAD
     private location: Location,
-  ) { }
-=======
     @Inject(LOCALE_ID) private locale: string,
   ) {
     if (this.locale.startsWith('ar') || this.locale.startsWith('fa')) {
@@ -32,8 +25,6 @@
   }
 
   @HostBinding('attr.dir') dir = 'ltr';
->>>>>>> ae886e14
-
   @HostListener('document:keydown', ['$event'])
   handleKeyboardEvents(event: KeyboardEvent) {
     if (event.target instanceof HTMLInputElement) {
