import logger from '../logger';
import * as WebSocket from 'ws';
import { Block, TransactionExtended, WebsocketResponse, MempoolBlock, OptimizedStatistic } from '../interfaces';
import blocks from './blocks';
import memPool from './mempool';
import backendInfo from './backend-info';
import mempoolBlocks from './mempool-blocks';
import fiatConversion from './fiat-conversion';
import { Common } from './common';

class WebsocketHandler {
  private wss: WebSocket.Server | undefined;
  private nativeAssetId = '6f0279e9ed041c3d710a9f57d0c02928416460c4b722ae3457a11eec381c526d';
  private extraInitProperties = {};

  constructor() { }

  setWebsocketServer(wss: WebSocket.Server) {
    this.wss = wss;
  }

  setExtraInitProperties(property: string, value: any) {
    this.extraInitProperties[property] = value;
  }

  setupConnectionHandling() {
    if (!this.wss) {
      throw new Error('WebSocket.Server is not set');
    }

    this.wss.on('connection', (client: WebSocket) => {
      client.on('error', logger.info);
      client.on('message', (message: string) => {
        try {
          const parsedMessage: WebsocketResponse = JSON.parse(message);
          const response = {};

          if (parsedMessage.action === 'want') {
            client['want-blocks'] = parsedMessage.data.indexOf('blocks') > -1;
            client['want-mempool-blocks'] = parsedMessage.data.indexOf('mempool-blocks') > -1;
            client['want-live-2h-chart'] = parsedMessage.data.indexOf('live-2h-chart') > -1;
            client['want-stats'] = parsedMessage.data.indexOf('stats') > -1;
          }

          if (parsedMessage && parsedMessage['track-tx']) {
            if (/^[a-fA-F0-9]{64}$/.test(parsedMessage['track-tx'])) {
              client['track-tx'] = parsedMessage['track-tx'];
              // Client is telling the transaction wasn't found but it might have appeared before we had the time to start watching for it
              if (parsedMessage['watch-mempool']) {
                const tx = memPool.getMempool()[client['track-tx']];
                if (tx) {
                  response['tx'] = tx;
                } else {
                  client['track-mempool-tx'] = parsedMessage['track-tx'];
                }
              }
            } else {
              client['track-tx'] = null;
            }
          }

          if (parsedMessage && parsedMessage['track-address']) {
            if (/^([a-km-zA-HJ-NP-Z1-9]{26,35}|[a-km-zA-HJ-NP-Z1-9]{80}|[a-z]{2,5}1[ac-hj-np-z02-9]{8,87})$/
              .test(parsedMessage['track-address'])) {
              client['track-address'] = parsedMessage['track-address'];
            } else {
              client['track-address'] = null;
            }
          }

          if (parsedMessage && parsedMessage['track-asset']) {
            if (/^[a-fA-F0-9]{64}$/.test(parsedMessage['track-asset'])) {
              client['track-asset'] = parsedMessage['track-asset'];
            } else {
              client['track-asset'] = null;
            }
          }

          if (parsedMessage.action === 'init') {
            const _blocks = blocks.getBlocks();
            if (!_blocks) {
              return;
            }
            client.send(JSON.stringify(this.getInitData(_blocks)));
          }

          if (parsedMessage.action === 'ping') {
            response['pong'] = true;
          }

          if (parsedMessage['track-donation'] && parsedMessage['track-donation'].length === 22) {
            client['track-donation'] = parsedMessage['track-donation'];
          }

          if (Object.keys(response).length) {
            client.send(JSON.stringify(response));
          }
        } catch (e) {
          logger.debug('Error parsing websocket message: ' + e.message || e);
        }
      });
    });
  }

  handleNewDonation(id: string) {
    if (!this.wss) {
      throw new Error('WebSocket.Server is not set');
    }

    this.wss.clients.forEach((client: WebSocket) => {
      if (client.readyState !== WebSocket.OPEN) {
        return;
      }
      if (client['track-donation'] === id) {
        client.send(JSON.stringify({ donationConfirmed: true }));
      }
    });
  }

  getInitData(_blocks?: Block[]) {
    if (!_blocks) {
      _blocks = blocks.getBlocks();
    }
    return {
      'mempoolInfo': memPool.getMempoolInfo(),
      'vBytesPerSecond': memPool.getVBytesPerSecond(),
      'lastDifficultyAdjustment': blocks.getLastDifficultyAdjustmentTime(),
      'blocks': _blocks,
<<<<<<< HEAD
      'conversions': fiatConversion.getTickers()['BTCUSD'],
=======
      'conversions': fiatConversion.getConversionRates(),
>>>>>>> fdf9cf79
      'mempool-blocks': mempoolBlocks.getMempoolBlocks(),
      'transactions': memPool.getLatestTransactions(),
      'git-commit': backendInfo.gitCommitHash,
      'hostname': backendInfo.hostname,
      ...this.extraInitProperties
    };
  }

  handleNewStatistic(stats: OptimizedStatistic) {
    if (!this.wss) {
      throw new Error('WebSocket.Server is not set');
    }

    this.wss.clients.forEach((client: WebSocket) => {
      if (client.readyState !== WebSocket.OPEN) {
        return;
      }

      if (!client['want-live-2h-chart']) {
        return;
      }

      client.send(JSON.stringify({
        'live-2h-chart': stats
      }));
    });
  }

  handleMempoolChange(newMempool: { [txid: string]: TransactionExtended },
    newTransactions: TransactionExtended[], deletedTransactions: TransactionExtended[]) {
    if (!this.wss) {
      throw new Error('WebSocket.Server is not set');
    }

    mempoolBlocks.updateMempoolBlocks(newMempool);
    const mBlocks = mempoolBlocks.getMempoolBlocks();
    const mempoolInfo = memPool.getMempoolInfo();
    const vBytesPerSecond = memPool.getVBytesPerSecond();
    const rbfTransactions = Common.findRbfTransactions(newTransactions, deletedTransactions);

    this.wss.clients.forEach((client: WebSocket) => {
      if (client.readyState !== WebSocket.OPEN) {
        return;
      }

      const response = {};

      if (client['want-stats']) {
        response['mempoolInfo'] = mempoolInfo;
        response['vBytesPerSecond'] = vBytesPerSecond;
        response['transactions'] = newTransactions.slice(0, 6).map((tx) => Common.stripTransaction(tx));
      }

      if (client['want-mempool-blocks']) {
        response['mempool-blocks'] = mBlocks;
      }

      if (client['track-mempool-tx']) {
        const tx = newTransactions.find((t) => t.txid === client['track-mempool-tx']);
        if (tx) {
          response['tx'] = tx;
          client['track-mempool-tx'] = null;
        }
      }

      if (client['track-address']) {
        const foundTransactions: TransactionExtended[] = [];

        newTransactions.forEach((tx) => {
          const someVin = tx.vin.some((vin) => !!vin.prevout && vin.prevout.scriptpubkey_address === client['track-address']);
          if (someVin) {
            foundTransactions.push(tx);
            return;
          }
          const someVout = tx.vout.some((vout) => vout.scriptpubkey_address === client['track-address']);
          if (someVout) {
            foundTransactions.push(tx);
          }
        });

        if (foundTransactions.length) {
          response['address-transactions'] = foundTransactions;
        }
      }

      if (client['track-asset']) {
        const foundTransactions: TransactionExtended[] = [];

        newTransactions.forEach((tx) => {

          if (client['track-asset'] === this.nativeAssetId) {
            if (tx.vin.some((vin) => !!vin.is_pegin)) {
              foundTransactions.push(tx);
              return;
            }
            if (tx.vout.some((vout) => !!vout.pegout)) {
              foundTransactions.push(tx);
            }
          } else {
            if (tx.vin.some((vin) => !!vin.issuance && vin.issuance.asset_id === client['track-asset'])) {
              foundTransactions.push(tx);
              return;
            }
            if (tx.vout.some((vout) => !!vout.asset && vout.asset === client['track-asset'])) {
              foundTransactions.push(tx);
            }
          }
        });

        if (foundTransactions.length) {
          response['address-transactions'] = foundTransactions;
        }
      }

      if (client['track-tx'] && rbfTransactions[client['track-tx']]) {
        for (const rbfTransaction in rbfTransactions) {
          if (client['track-tx'] === rbfTransaction) {
            response['rbfTransaction'] = rbfTransactions[rbfTransaction];
            break;
          }
        }
      }

      if (Object.keys(response).length) {
        client.send(JSON.stringify(response));
      }
    });
  }

  handleNewBlock(block: Block, txIds: string[], transactions: TransactionExtended[]) {
    if (!this.wss) {
      throw new Error('WebSocket.Server is not set');
    }

    // Check how many transactions in the new block matches the latest projected mempool block
    // If it's more than 0, recalculate the mempool blocks and send to client in the same update
    let mBlocks: undefined | MempoolBlock[];
    let matchRate = 0;
    const _mempoolBlocks = mempoolBlocks.getMempoolBlocksWithTransactions();
    if (_mempoolBlocks[0]) {
      const matches: string[] = [];
      for (const txId of txIds) {
        if (_mempoolBlocks[0].transactionIds.indexOf(txId) > -1) {
          matches.push(txId);
        }
      }

      matchRate = Math.round((matches.length / (txIds.length - 1)) * 100);
      if (matchRate > 0) {
        const currentMemPool = memPool.getMempool();
        for (const txId of matches) {
          delete currentMemPool[txId];
        }
        mempoolBlocks.updateMempoolBlocks(currentMemPool);
        mBlocks = mempoolBlocks.getMempoolBlocks();
      }
    }

    block.matchRate = matchRate;

    this.wss.clients.forEach((client) => {
      if (client.readyState !== WebSocket.OPEN) {
        return;
      }

      if (!client['want-blocks']) {
        return;
      }

      const response = {
        'block': block,
        'mempoolInfo': memPool.getMempoolInfo(),
        'lastDifficultyAdjustment': blocks.getLastDifficultyAdjustmentTime(),
      };

      if (mBlocks && client['want-mempool-blocks']) {
        response['mempool-blocks'] = mBlocks;
      }

      if (client['track-tx'] && txIds.indexOf(client['track-tx']) > -1) {
        client['track-tx'] = null;
        response['txConfirmed'] = true;
      }

      if (client['track-address']) {
        const foundTransactions: TransactionExtended[] = [];

        transactions.forEach((tx) => {
          if (tx.vin && tx.vin.some((vin) => !!vin.prevout && vin.prevout.scriptpubkey_address === client['track-address'])) {
            foundTransactions.push(tx);
            return;
          }
          if (tx.vout && tx.vout.some((vout) => vout.scriptpubkey_address === client['track-address'])) {
            foundTransactions.push(tx);
          }
        });

        if (foundTransactions.length) {
          foundTransactions.forEach((tx) => {
            tx.status = {
              confirmed: true,
              block_height: block.height,
              block_hash: block.id,
              block_time: block.timestamp,
            };
          });

          response['block-transactions'] = foundTransactions;
        }
      }

      if (client['track-asset']) {
        const foundTransactions: TransactionExtended[] = [];

        transactions.forEach((tx) => {
          if (client['track-asset'] === this.nativeAssetId) {
            if (tx.vin && tx.vin.some((vin) => !!vin.is_pegin)) {
              foundTransactions.push(tx);
              return;
            }
            if (tx.vout && tx.vout.some((vout) => !!vout.pegout)) {
              foundTransactions.push(tx);
            }
          } else {
            if (tx.vin && tx.vin.some((vin) => !!vin.issuance && vin.issuance.asset_id === client['track-asset'])) {
              foundTransactions.push(tx);
              return;
            }
            if (tx.vout && tx.vout.some((vout) => !!vout.asset && vout.asset === client['track-asset'])) {
              foundTransactions.push(tx);
            }
          }
        });

        if (foundTransactions.length) {
          foundTransactions.forEach((tx) => {
            tx.status = {
              confirmed: true,
              block_height: block.height,
              block_hash: block.id,
              block_time: block.timestamp,
            };
          });

          response['block-transactions'] = foundTransactions;
        }
      }

      client.send(JSON.stringify(response));
    });
  }
}

export default new WebsocketHandler();<|MERGE_RESOLUTION|>--- conflicted
+++ resolved
@@ -126,11 +126,7 @@
       'vBytesPerSecond': memPool.getVBytesPerSecond(),
       'lastDifficultyAdjustment': blocks.getLastDifficultyAdjustmentTime(),
       'blocks': _blocks,
-<<<<<<< HEAD
-      'conversions': fiatConversion.getTickers()['BTCUSD'],
-=======
       'conversions': fiatConversion.getConversionRates(),
->>>>>>> fdf9cf79
       'mempool-blocks': mempoolBlocks.getMempoolBlocks(),
       'transactions': memPool.getLatestTransactions(),
       'git-commit': backendInfo.gitCommitHash,
